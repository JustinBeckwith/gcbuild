{
  "name": "gcbuild",
  "version": "0.0.0",
  "description": "An API and CLI for building docker containers with Google Cloud Build.",
  "repository": "JustinBeckwith/gcbuild",
  "bin": {
    "gcb": "./build/src/cli.js",
    "gcbuild": "./build/src/cli.js"
  },
  "main": "./build/src/index.js",
  "types": "./build/src/index.d.ts",
  "files": [
    "build/src",
    "src/.gcloudignore"
  ],
  "engines": {
    "node": ">=8"
  },
  "scripts": {
    "test": "c8 mocha build/test --require source-map-support/register --timeout 60000",
    "lint": "gts check",
    "compile": "tsc -p .",
    "fix": "gts fix",
    "prepare": "npm run compile",
    "pretest": "npm run compile",
    "watch": "tsc -p . --watch",
    "codecov": "c8 report --reporter=json && codecov -f coverage/*.json"
  },
  "keywords": [
    "google",
    "cloud",
    "build",
    "docker"
  ],
  "author": "Justin Beckwith <justin.beckwith@gmail.com>",
  "license": "MIT",
  "dependencies": {
    "chalk": "^3.0.0",
    "globby": "^10.0.1",
    "googleapis": "^45.0.0",
    "js-yaml": "^3.13.1",
    "meow": "^5.0.0",
<<<<<<< HEAD
    "ora": "^4.0.0",
    "tar": "^4.4.10",
=======
    "ora": "^3.4.0",
    "tar": "^5.0.0",
>>>>>>> 2500e20d
    "update-notifier": "^3.0.1"
  },
  "devDependencies": {
    "@types/js-yaml": "^3.12.1",
    "@types/meow": "^5.0.0",
    "@types/mocha": "^5.2.7",
    "@types/nock": "^10.0.3",
    "@types/node": "^10.12.7",
    "@types/proxyquire": "^1.3.28",
    "@types/tar": "^4.0.3",
    "@types/update-notifier": "^2.5.0",
    "assert-rejects": "^1.0.0",
    "c8": "^6.0.0",
    "codecov": "^3.5.0",
    "gts": "^1.1.0",
    "mocha": "^6.2.0",
    "nock": "^11.0.0",
    "proxyquire": "^2.1.3",
    "semantic-release": "^15.13.21",
    "source-map-support": "^0.5.13",
    "typescript": "~3.7.0"
  },
  "c8": {
    "exclude": [
      "build/test"
    ]
  }
}<|MERGE_RESOLUTION|>--- conflicted
+++ resolved
@@ -40,13 +40,8 @@
     "googleapis": "^45.0.0",
     "js-yaml": "^3.13.1",
     "meow": "^5.0.0",
-<<<<<<< HEAD
     "ora": "^4.0.0",
-    "tar": "^4.4.10",
-=======
-    "ora": "^3.4.0",
     "tar": "^5.0.0",
->>>>>>> 2500e20d
     "update-notifier": "^3.0.1"
   },
   "devDependencies": {
